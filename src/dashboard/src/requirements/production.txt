# Pro-tip: Try not to put anything here. There should be no dependency in
<<<<<<< HEAD
#       production that isn't in development.
=======
# production that isn't in development.
>>>>>>> 8e49b8bd
-r base.txt<|MERGE_RESOLUTION|>--- conflicted
+++ resolved
@@ -1,7 +1,3 @@
 # Pro-tip: Try not to put anything here. There should be no dependency in
-<<<<<<< HEAD
-#       production that isn't in development.
-=======
 # production that isn't in development.
->>>>>>> 8e49b8bd
 -r base.txt