#!/usr/bin/python -OO

# This file is part of Archivematica.
#
# Copyright 2010-2013 Artefactual Systems Inc. <http://artefactual.com>
#
# Archivematica is free software: you can redistribute it and/or modify
# it under the terms of the GNU Affero General Public License as published by
# the Free Software Foundation, either version 3 of the License, or
# (at your option) any later version.
#
# Archivematica is distributed in the hope that it will be useful,
# but WITHOUT ANY WARRANTY; without even the implied warranty of
# MERCHANTABILITY or FITNESS FOR A PARTICULAR PURPOSE.  See the
# GNU General Public License for more details.
#
# You should have received a copy of the GNU General Public License
# along with Archivematica.  If not, see <http://www.gnu.org/licenses/>.

# @package Archivematica
# @subpackage archivematicaClientScript
# @author Joseph Perry <joseph@artefactual.com>
import os
<<<<<<< HEAD
=======
import shutil
import sys
>>>>>>> 51aedcbf
import uuid
sys.path.append("/usr/lib/archivematica/archivematicaCommon")
import databaseInterface
import databaseFunctions
import fileOperations
#databaseInterface.printSQL = True

#"%SIPUUID%" "%SIPName%" "%SIPDirectory%" "%fileUUID%" "%filePath%"
SIPUUID = sys.argv[1]
SIPName = sys.argv[2]
SIPDirectory = sys.argv[3]
fileUUID = sys.argv[4]
filePath = sys.argv[5]
date = sys.argv[6]

# Search for original file associated with preservation file given in filePath
filePathLike = filePath.replace(os.path.join(SIPDirectory, "objects", "manualNormalization", "preservation"), "%SIPDirectory%objects", 1)
i = filePathLike.rfind(".")
k = os.path.basename(filePath).rfind(".")
if i != -1 and k != -1:
     filePathLike = filePathLike[:i+1]
     # Matches "path/to/file/filename." Includes . so it doesn't false match foobar.txt when we wanted foo.txt
     filePathLike1 = databaseInterface.MySQLdb.escape_string(filePathLike).replace("%", "\%") + "%"
     # Matches the exact filename.  For files with no extension.
     filePathLike2 = databaseInterface.MySQLdb.escape_string(filePathLike)[:-1]
unitIdentifierType = "sipUUID"
unitIdentifier = SIPUUID
sql = "SELECT Files.fileUUID, Files.currentLocation FROM Files WHERE removedTime = 0 AND fileGrpUse='original' AND Files.currentLocation LIKE '" + filePathLike1 + "' AND " + unitIdentifierType + " = '" + unitIdentifier + "';"
rows = databaseInterface.queryAllSQL(sql)
if not len(rows):
    sql = "SELECT Files.fileUUID, Files.currentLocation FROM Files WHERE removedTime = 0 AND fileGrpUse='original' AND Files.currentLocation LIKE '" + filePathLike2 + "' AND " + unitIdentifierType + " = '" + unitIdentifier + "';"
    rows = databaseInterface.queryAllSQL(sql)
if len(rows) != 1:
    # Original file was not found, or there is more than one original file with
    # the same filename (differing extensions)
    # Look for a CSV that will specify the mapping
    csv_path = os.path.join(SIPDirectory, "objects", "manualNormalization", 
        "normalization.csv")
    if os.path.isfile(csv_path):
        try:
            preservation_file = filePath[filePath.index('manualNormalization/preservation/'):]
        except ValueError:
            print >>sys.stderr, "{0} not in manualNormalization directory".format(filePath)
            exit(4)
        original = fileOperations.findFileInNormalizatonCSV(csv_path,
            "preservation", preservation_file)
        if original == None:
            if len(rows) < 1:
                print >>sys.stderr, "No matching file for: {0}".format(
                    filePath.replace(SIPDirectory, "%SIPDirectory%"))
                exit(3)
            else:
                print >>sys.stderr, "Could not find {preservation_file} in {filename}".format(
                        preservation_file=preservation_file, filename=csv_path)
                exit(2)
        # If we found the original file, retrieve it from the DB
        sql = """SELECT Files.fileUUID, Files.currentLocation 
                 FROM Files 
                 WHERE removedTime = 0 AND 
                    fileGrpUse='original' AND 
                    Files.currentLocation LIKE '%{filename}' AND 
                    {unitIdentifierType} = '{unitIdentifier}';""".format(
                filename=original, unitIdentifierType=unitIdentifierType,
                unitIdentifier=unitIdentifier)
        rows = databaseInterface.queryAllSQL(sql)
    elif len(rows) < 1:
        print >>sys.stderr, "No matching file for: ", filePath.replace(SIPDirectory, "%SIPDirectory%", 1)
        exit(3)
    else:
        print >>sys.stderr, "Too many possible files for: ", filePath.replace(SIPDirectory, "%SIPDirectory%", 1) 
        exit(2)

# We found the original file somewhere above, get the UUID and path
for row in rows:
    originalFileUUID, originalFilePath = row

print "matched: {%s}%s" % (originalFileUUID, originalFilePath)
basename = os.path.basename(filePath)
i = basename.rfind(".")
dstFile = basename[:i] + "-" + fileUUID + basename[i:] 
dstDir = os.path.dirname(originalFilePath.replace("%SIPDirectory%", SIPDirectory, 1))
dst = os.path.join(dstDir, dstFile)
dstR = dst.replace(SIPDirectory, "%SIPDirectory%", 1)

if os.path.isfile(dst) or os.path.isdir(dst):
    print >>sys.stderr, "already exists:", dstR
    exit(2)
    
#Rename the file or directory src to dst. If dst is a directory, OSError will be raised. On Unix, if dst exists and is a file, it will be replaced silently if the user has permission. The operation may fail on some Unix flavors if src and dst are on different filesystems.
#see http://docs.python.org/2/library/os.html
os.rename(filePath, dst)
sql =  """UPDATE Files SET currentLocation='%s' WHERE fileUUID='%s';""" % (dstR, fileUUID)
databaseInterface.runSQL(sql)

derivationEventUUID = uuid.uuid4().__str__()
databaseFunctions.insertIntoEvents(
    fileUUID=originalFileUUID,
    eventIdentifierUUID=derivationEventUUID,
    eventType="normalization",
    eventDateTime=date,
    eventDetail="manual normalization",
    eventOutcome="",
    eventOutcomeDetailNote=dstR)

#Add linking information between files
databaseFunctions.insertIntoDerivations(
    sourceFileUUID=originalFileUUID,
    derivedFileUUID=fileUUID,
    relatedEventUUID=derivationEventUUID)

exit(0)<|MERGE_RESOLUTION|>--- conflicted
+++ resolved
@@ -21,11 +21,7 @@
 # @subpackage archivematicaClientScript
 # @author Joseph Perry <joseph@artefactual.com>
 import os
-<<<<<<< HEAD
-=======
-import shutil
 import sys
->>>>>>> 51aedcbf
 import uuid
 sys.path.append("/usr/lib/archivematica/archivematicaCommon")
 import databaseInterface
@@ -46,11 +42,11 @@
 i = filePathLike.rfind(".")
 k = os.path.basename(filePath).rfind(".")
 if i != -1 and k != -1:
-     filePathLike = filePathLike[:i+1]
-     # Matches "path/to/file/filename." Includes . so it doesn't false match foobar.txt when we wanted foo.txt
-     filePathLike1 = databaseInterface.MySQLdb.escape_string(filePathLike).replace("%", "\%") + "%"
-     # Matches the exact filename.  For files with no extension.
-     filePathLike2 = databaseInterface.MySQLdb.escape_string(filePathLike)[:-1]
+    filePathLike = filePathLike[:i+1]
+    # Matches "path/to/file/filename." Includes . so it doesn't false match foobar.txt when we wanted foo.txt
+    filePathLike1 = databaseInterface.MySQLdb.escape_string(filePathLike).replace("%", "\%") + "%"
+    # Matches the exact filename.  For files with no extension.
+    filePathLike2 = databaseInterface.MySQLdb.escape_string(filePathLike)[:-1]
 unitIdentifierType = "sipUUID"
 unitIdentifier = SIPUUID
 sql = "SELECT Files.fileUUID, Files.currentLocation FROM Files WHERE removedTime = 0 AND fileGrpUse='original' AND Files.currentLocation LIKE '" + filePathLike1 + "' AND " + unitIdentifierType + " = '" + unitIdentifier + "';"
@@ -62,7 +58,7 @@
     # Original file was not found, or there is more than one original file with
     # the same filename (differing extensions)
     # Look for a CSV that will specify the mapping
-    csv_path = os.path.join(SIPDirectory, "objects", "manualNormalization", 
+    csv_path = os.path.join(SIPDirectory, "objects", "manualNormalization",
         "normalization.csv")
     if os.path.isfile(csv_path):
         try:
@@ -72,7 +68,7 @@
             exit(4)
         original = fileOperations.findFileInNormalizatonCSV(csv_path,
             "preservation", preservation_file)
-        if original == None:
+        if original is None:
             if len(rows) < 1:
                 print >>sys.stderr, "No matching file for: {0}".format(
                     filePath.replace(SIPDirectory, "%SIPDirectory%"))
@@ -95,7 +91,7 @@
         print >>sys.stderr, "No matching file for: ", filePath.replace(SIPDirectory, "%SIPDirectory%", 1)
         exit(3)
     else:
-        print >>sys.stderr, "Too many possible files for: ", filePath.replace(SIPDirectory, "%SIPDirectory%", 1) 
+        print >>sys.stderr, "Too many possible files for: ", filePath.replace(SIPDirectory, "%SIPDirectory%", 1)
         exit(2)
 
 # We found the original file somewhere above, get the UUID and path
@@ -113,7 +109,7 @@
 if os.path.isfile(dst) or os.path.isdir(dst):
     print >>sys.stderr, "already exists:", dstR
     exit(2)
-    
+
 #Rename the file or directory src to dst. If dst is a directory, OSError will be raised. On Unix, if dst exists and is a file, it will be replaced silently if the user has permission. The operation may fail on some Unix flavors if src and dst are on different filesystems.
 #see http://docs.python.org/2/library/os.html
 os.rename(filePath, dst)
