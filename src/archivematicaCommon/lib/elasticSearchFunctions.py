--- conflicted
+++ resolved
@@ -125,31 +125,8 @@
     })
 
 
-<<<<<<< HEAD
 def setup_reading_from_client_conf(settings):
-    setup(settings.ELASTICSEARCH_SERVER)
-=======
-def setup_reading_from_client_conf(config=None):
-    """
-    Similar to setup() but added to guarantee backward compatibility with old
-    consumers. Load the configuration from clientConfig.conf. It also accepts
-    an instance of ConfigParser, which is convenient when the consumer already
-    has loaded the configuration for other reasons.
-    """
-    if not config:
-        config = ConfigParser.SafeConfigParser()
-        config.read('/etc/archivematica/MCPClient/clientConfig.conf')
-    try:
-        hosts = config.get('MCPClient', "elasticsearchServer")
-    except (ConfigParser.NoSectionError, ConfigParser.NoOptionError):
-        hosts = '127.0.0.1:9200'
-    try:
-        timeout = config.getfloat('MCPClient', "elasticsearchTimeout")
-    except (ConfigParser.NoSectionError, ConfigParser.NoOptionError):
-        timeout = DEFAULT_TIMEOUT
-
-    setup(hosts, timeout)
->>>>>>> 2f037acc
+    setup(settings.ELASTICSEARCH_SERVER, ELASTICSEARCH_TIMEOUT)
 
 
 def get_host():
