#!/usr/bin/python -OO

# This file is part of Archivematica.
#
# Copyright 2010-2012 Artefactual Systems Inc. <http://artefactual.com>
#
# Archivematica is free software: you can redistribute it and/or modify
# it under the terms of the GNU Affero General Public License as published by
# the Free Software Foundation, either version 3 of the License, or
# (at your option) any later version.
#
# Archivematica is distributed in the hope that it will be useful,
# but WITHOUT ANY WARRANTY; without even the implied warranty of
# MERCHANTABILITY or FITNESS FOR A PARTICULAR PURPOSE.  See the
# GNU General Public License for more details.
#
# You should have received a copy of the GNU General Public License
# along with Archivematica.  If not, see <http://www.gnu.org/licenses/>.

# @package Archivematica
# @subpackage archivematicaCommon
# @author Mike Cantelon <mike@artefactual.com>

import time, os, sys, MySQLdb, cPickle, base64, ConfigParser, datetime
sys.path.append("/usr/lib/archivematica/archivematicaCommon")
import databaseInterface
sys.path.append("/usr/lib/archivematica/archivematicaCommon/externals")
import pyes, xmltodict
import xml.etree.ElementTree as ElementTree

pathToElasticSearchServerConfigFile='/etc/elasticsearch/elasticsearch.yml'

def getDashboardUUID():
    sql = "SELECT value FROM DashboardSettings WHERE name='%s'"
    sql = sql % (MySQLdb.escape_string('dashboard_uuid'))

    rows = databaseInterface.queryAllSQL(sql)

    if len(rows) == 1:
        return rows[0][0]

def getElasticsearchServerHostAndPort():
    clientConfigFilePath = '/etc/archivematica/MCPClient/clientConfig.conf'
    config = ConfigParser.SafeConfigParser()
    config.read(clientConfigFilePath)

    try:
        return config.get('MCPClient', "elasticsearchServer")
    except:
        return '127.0.0.1:9200'

def wait_for_cluster_yellow_status(conn, wait_between_tries=10, max_tries=10):
    health = {}      
    health['status'] = None
    tries = 0       

    # wait for either yellow or green status
    while health['status'] != 'yellow' and health['status'] != 'green' and tries < max_tries:
        tries = tries + 1

        try:
            health = conn.cluster_health()
        except:
            print 'ERROR: failed health check.'
            health['status'] = None

        # sleep if cluster not healthy
        if health['status'] != 'yellow' and health['status'] != 'green':
            print "Cluster not in yellow or green state... waiting to retry."
            time.sleep(wait_between_tries)

def check_server_status_and_create_indexes_if_needed():
    try:
        conn = pyes.ES(getElasticsearchServerHostAndPort())
        conn._send_request('GET', '/')
    except:
        return 'Connection error'

    connect_and_create_index('aips')
    connect_and_create_index('transfers')

    # make sure the mapping for the transfer index types looks OK
    if not transfer_mapping_is_correct(conn):
        return 'The transfer index mapping is incorrect. The "transfers" index should be re-created.'

    # make sure the mapping for the aip index types looks OK
    if not aip_mapping_is_correct(conn):
        return 'The AIP index mapping is incorrect. The "aips" index should be re-created.'

    # no error!
    return 'OK'

def check_server_status():
    try:
        conn = pyes.ES(getElasticsearchServerHostAndPort())
        conn._send_request('GET', '/')
    except:
        return 'Connection error'

    # no errors!
    return 'OK'

def get_type_mapping(conn, index, type):
    return conn._send_request('GET', '/' + index + '/' + type + '/_mapping')

def transfer_mapping_is_correct(conn):
    try:
        # mapping already created
        mapping = get_type_mapping(conn, 'transfers', 'transferfile')
    except:
        # create mapping
        set_up_mapping(conn, 'transfers')
        mapping = get_type_mapping(conn, 'transfers', 'transferfile')

    return mapping['transferfile']['properties']['accessionid']['index'] == 'not_analyzed'

def aip_mapping_is_correct(conn):
    try:
        # mapping already created
        mapping = get_type_mapping(conn, 'aips', 'aipfile')
    except:
        # create mapping
        set_up_mapping(conn, 'aips')
        mapping = get_type_mapping(conn, 'aips', 'aipfile')

    return mapping['aipfile']['properties']['AIPUUID']['index'] == 'not_analyzed'

# try up to three times to get a connection
def connect_and_create_index(index, attempt=1):
    if attempt <= 3:
        conn = pyes.ES(getElasticsearchServerHostAndPort())
        try:
            conn.create_index(index)
            set_up_mapping(conn, index)
            conn = connect_and_create_index(index, attempt + 1)
        except:
            # above exception was pyes.exceptions.IndexAlreadyExistsException
            # but didn't work with ES 0.19.0
            pass
    else:
        conn = False

    return conn

def set_up_mapping(conn, index):
    machine_readable_field_spec = {
        'type':  'string',
        'index': 'not_analyzed'
    }

    if index == 'transfers':
        mapping = {
            'filepath'     : {'type': 'string'},
            'filename'     : {'type': 'string'},
            'fileuuid'     : machine_readable_field_spec,
            'sipuuid'      : machine_readable_field_spec,
            'accessionid'  : machine_readable_field_spec,
            'status'       : machine_readable_field_spec,
            'origin'       : machine_readable_field_spec,
            'ingestdate'   : {'type': 'date' , 'format': 'dateOptionalTime'},
            'created'      : {'type': 'double'}
        }

        print 'Creating transfer file mapping...'
        conn.put_mapping(doc_type='transferfile', mapping={'transferfile': {'properties': mapping}}, indices=['transfers'])
        print 'Transfer mapping created.'

    if index == 'aips':
        mapping = {
            'name': {'type': 'string'},
            'size': {'type': 'double'},
            'uuid': machine_readable_field_spec
        }

        print 'Creating AIP mapping...'
        conn.put_mapping(
            doc_type='aip',
            mapping={'aip': {'date_detection': False, 'properties': mapping}},
            indices=['aips']
        )
        print 'AIP mapping created.'

        mapping = {
            'AIPUUID': machine_readable_field_spec,
            'FILEUUID': machine_readable_field_spec
        }

        print 'Creating AIP file mapping...'
        conn.put_mapping(
            doc_type='aipfile',
            mapping={'aipfile': {'date_detection': False, 'properties': mapping}},
            indices=['aips']
        )
        print 'AIP file mapping created.'

def connect_and_index_aip(uuid, name, filePath, pathToMETS, size=None):
    conn = connect_and_create_index('aips')

    # convert METS XML to dict
    tree      = ElementTree.parse(pathToMETS)
    root      = tree.getroot()
    xml       = ElementTree.tostring(root)
    mets_data = rename_dict_keys_with_child_dicts(normalize_dict_values(xmltodict.parse(xml)))

    aipData = {
        'uuid': uuid,
        'name': name,
        'filePath': filePath,
        'size': (size or os.path.getsize(filePath)) / float(1024) / float(1024),
        'mets': mets_data,
        'origin': getDashboardUUID(),
        'created': os.path.getmtime(pathToMETS)
    }
    wait_for_cluster_yellow_status(conn)
    try_to_index(conn, aipData, 'aips', 'aip')

def try_to_index(conn, data, index, doc_type, wait_between_tries=10, max_tries=10):
    tries = 0

    while tries < max_tries:
        tries = tries + 1

        try:
            return conn.index(data, index, doc_type)
        except:
            print "ERROR: error trying to index."
            time.sleep(wait_between_tries)
            pass
        tries = tries + 1

def connect_and_get_aip_data(uuid):
    conn = connect_and_create_index('aips')
    aips = conn.search(
        query=pyes.FieldQuery(pyes.FieldParameter('uuid', uuid)),
        fields='uuid,name,filePath,size,origin,created'
    )
    return aips[0]

def connect_and_index_files(index, type, uuid, pathToArchive, sipName=None):

    exitCode = 0

    # make sure elasticsearch is installed
    if (os.path.exists(pathToElasticSearchServerConfigFile)):

        clientConfigFilePath = '/etc/archivematica/MCPClient/clientConfig.conf'
        config = ConfigParser.SafeConfigParser()
        config.read(clientConfigFilePath)

        try:
            backup_to_mysql = config.getboolean('MCPClient', "backupElasticSearchDocumentsToMySQL")
        except:
            backup_to_mysql = False

        # make sure transfer files exist
        if (os.path.exists(pathToArchive)):
            conn = connect_and_create_index(index)

            # use METS file if indexing an AIP
            metsFilePath = os.path.join(pathToArchive, 'METS.' + uuid + '.xml')

            # index AIP
            if os.path.isfile(metsFilePath):
                filesIndexed = index_mets_file_metadata(
                    conn,
                    uuid,
                    metsFilePath,
                    index,
                    type,
                    sipName,
                    backup_to_mysql
                )

            # index transfer
            else:
                filesIndexed = index_transfer_files(
                    conn,
                    uuid,
                    pathToArchive,
                    index,
                    type
                )

            print type + ' UUID: ' + uuid
            print 'Files indexed: ' + str(filesIndexed)

        else:
            print >>sys.stderr, "Directory does not exist: ", pathToArchive
            exitCode = 1
    else:
        print >>sys.stderr, "Elasticsearch not found, normally installed at ", pathToElasticSearchServerConfigFile
        exitCode = 1

    return exitCode

def index_mets_file_metadata(conn, uuid, metsFilePath, index, type, sipName, backup_to_mysql = False):
    filesIndexed     = 0
    filePathAmdIDs   = {}
    filePathMetsData = {}

    # establish structure to be indexed for each file item
    fileData = {
      'archivematicaVersion': '0.9',
      'AIPUUID':   uuid,
      'sipName':   sipName,
      'FILEUUID':  '',
      'indexedAt': time.time(),
      'filePath':  '',
      'fileExtension': '',
      'METS':      {
        'dmdSec': {},
        'amdSec': {}
      },
      'origin': getDashboardUUID()
    }
    dmdSecData = {}

    # parse XML
    tree = ElementTree.parse(metsFilePath)
    root = tree.getroot()

    # get SIP-wide dmdSec
    dmdSec = root.findall("{http://www.loc.gov/METS/}dmdSec/{http://www.loc.gov/METS/}mdWrap/{http://www.loc.gov/METS/}xmlData")
    for item in dmdSec:
        xml = ElementTree.tostring(item)
        dmdSecData = xmltodict.parse(xml)

    # get amdSec IDs for each filepath
    for item in root.findall("{http://www.loc.gov/METS/}fileSec/{http://www.loc.gov/METS/}fileGrp[@USE='original']/{http://www.loc.gov/METS/}file"):
        for item2 in item.findall("{http://www.loc.gov/METS/}FLocat"):
            filePath = item2.attrib['{http://www.w3.org/1999/xlink}href']
            filePathAmdIDs[filePath] = item.attrib['ADMID']

    # for each filepath, get data and convert to dictionary then index everything in the appropriate amdSec element
    for filePath in filePathAmdIDs:
        filesIndexed = filesIndexed + 1
        items = root.findall("{http://www.loc.gov/METS/}amdSec[@ID='" + filePathAmdIDs[filePath] + "']")
        for item in items:
            if item != None:
                xml = ElementTree.tostring(item)

                # set up data for indexing
                indexData = fileData

                indexData['FILEUUID'] = item.find('{http://www.loc.gov/METS/}techMD/{http://www.loc.gov/METS/}mdWrap/{http://www.loc.gov/METS/}xmlData/{info:lc/xmlns/premis-v2}object/{info:lc/xmlns/premis-v2}objectIdentifier/{info:lc/xmlns/premis-v2}objectIdentifierValue').text

                indexData['filePath']   = filePath

                fileName, fileExtension = os.path.splitext(filePath)
                if fileExtension != '':
                    indexData['fileExtension']  = fileExtension[1:].lower()

                indexData['METS']['dmdSec'] = rename_dict_keys_with_child_dicts(normalize_dict_values(dmdSecData))
                indexData['METS']['amdSec'] = rename_dict_keys_with_child_dicts(normalize_dict_values(xmltodict.parse(xml)))

                # index data
                wait_for_cluster_yellow_status(conn)
                result = try_to_index(conn, indexData, index, type)

                if backup_to_mysql:
                    backup_indexed_document(result, indexData, index, type)

    print 'Indexed AIP files and corresponding METS XML.'

    return filesIndexed

# To avoid Elasticsearch schema collisions, if a dict value is itself a
# dict then rename the dict key to differentiate it from similar instances
# where the same key has a different value type.
#
def rename_dict_keys_with_child_dicts(data):
    new = {}
    for key in data:
        if type(data[key]) is dict:
            new[key + '_data'] = rename_dict_keys_with_child_dicts(data[key])
        elif type(data[key]) is list:
            new[key + '_list'] = rename_list_elements_if_they_are_dicts(data[key])
        else:
            new[key] = data[key]
    return new

def rename_list_elements_if_they_are_dicts(list):
    for index, value in enumerate(list):
        if type(value) is list:
            list[index] = rename_list_elements_if_they_are_dicts(value)
        elif type(value) is dict:
            list[index] = rename_dict_keys_with_child_dicts(value)
    return list

# Because an XML document node may include one or more children, conversion
# to a dict can result in the converted child being one of two types.
# this causes problems in an Elasticsearch index as it expects consistant
# types to be indexed.
# The below function recurses a dict and if a dict's value is another dict,
# it encases it in a list.
#
def normalize_dict_values(data):
    for key in data:
        if type(data[key]) is dict:
            data[key] = [normalize_dict_values(data[key])]
        elif type(data[key]) is list:
            data[key] = normalize_list_dict_elements(data[key])
    return data

def normalize_list_dict_elements(list):
    for index, value in enumerate(list):
        if type(value) is list:
            list[index] = normalize_list_dict_elements(value)
        elif type(value) is dict:
            list[index] =  normalize_dict_values(value)
    return list

def index_transfer_files(conn, uuid, pathToTransfer, index, type):
    filesIndexed = 0
    ingest_date  = str(datetime.datetime.today())[0:10]
    create_time  = time.time()

    # extract transfer name from path
    path_without_uuid = pathToTransfer[:-45]
    last_slash_position = path_without_uuid.rfind('/')
    transfer_name = path_without_uuid[last_slash_position + 1:]

    # get accessionId from transfers table using UUID
    accession_id = ''
    sql = "SELECT accessionID from Transfers WHERE transferUUID='" + MySQLdb.escape_string(uuid) + "'"

    rows = databaseInterface.queryAllSQL(sql)
    if len(rows) > 0:
        accession_id = rows[0][0]

    # get file UUID information
    fileUUIDs = {}
    sql = "SELECT currentLocation, fileUUID FROM Files WHERE transferUUID='" + MySQLdb.escape_string(uuid) + "'"

    rows = databaseInterface.queryAllSQL(sql)
    for row in rows:
        file_path = row[0]
        fileUUIDs[file_path] = row[1]

    for filepath in list_files_in_dir(pathToTransfer):
        if os.path.isfile(filepath):

            relative_path = '%transferDirectory%objects' + filepath.replace(pathToTransfer, '')

            sql = "SELECT fileUUID FROM Files WHERE currentLocation='" + MySQLdb.escape_string(relative_path) + "' AND transferUUID='" + MySQLdb.escape_string(uuid) + "'"
            rows = databaseInterface.queryAllSQL(sql)
            if len(rows) > 0:
                file_uuid = rows[0][0]
            else:
                file_uuid = ''

            indexData = {
              'filepath'     : filepath,
              'filename'     : os.path.basename(filepath),
              'fileuuid'     : file_uuid,
              'sipuuid'      : uuid,
              'accessionid'  : accession_id,
              'status'       : '',
              'origin'       : getDashboardUUID(),
              'ingestdate'   : ingest_date,
              'created'      : create_time
            }

            fileName, fileExtension = os.path.splitext(filepath)
            if fileExtension != '':
                indexData['fileExtension']  = fileExtension[1:].lower()

<<<<<<< HEAD
            conn.index(indexData, index, type, bulk=True)
=======
            wait_for_cluster_yellow_status(conn)
            try_to_index(conn, indexData, index, type)
>>>>>>> 2f66c7bf

            filesIndexed = filesIndexed + 1

    if filesIndexed > 0:
        conn.refresh()

    return filesIndexed

def list_files_in_dir(path, filepaths=[]):
    # define entries
    for file in os.listdir(path):
        child_path = os.path.join(path, file)
        filepaths.append(child_path)

        # if entry is a directory, recurse
        if os.path.isdir(child_path) and os.access(child_path, os.R_OK):
            list_files_in_dir(child_path, filepaths)

    # return fully traversed data
    return filepaths

def backup_indexed_document(result, indexData, index, type):
    sql = "INSERT INTO ElasticsearchIndexBackup (docId, data, indexName, typeName) VALUES ('%s', '%s', '%s', '%s')"

    sql = sql % (MySQLdb.escape_string(result['_id']), unicode(base64.encodestring(cPickle.dumps(indexData))), MySQLdb.escape_string(index), MySQLdb.escape_string(type))

    databaseInterface.runSQL(sql)

def document_id_from_field_query(conn, index, doc_types, field, value):
    document_id = None

    documents = conn.search_raw(
        query=pyes.FieldQuery(pyes.FieldParameter(field, value)),
        doc_types=doc_types
    )

    if len(documents['hits']['hits']) == 1:
        document_id = documents['hits']['hits'][0]['_id']
    return document_id

def connect_and_change_transfer_file_status(uuid, status):
    # get file UUIDs for each file in the SIP
    sql = "SELECT fileUUID from Files WHERE transferUUID='" + MySQLdb.escape_string(uuid) + "'"

    rows = databaseInterface.queryAllSQL(sql)

    if len(rows) > 0:
        conn = connect_and_create_index('transfers')

        # cycle through file UUIDs and update status
        for row in rows:
            document_id = document_id_from_field_query(conn, 'transfers', ['transferfile'], 'fileuuid', row[0])
            conn.update({'status': status}, 'transfers', 'transferfile', document_id)
    return len(rows)

def connect_and_remove_sip_transfer_files(uuid):
    # get file UUIDs for each file in the SIP
    sql = "SELECT fileUUID from Files WHERE sipUUID='" + MySQLdb.escape_string(uuid) + "'"

    rows = databaseInterface.queryAllSQL(sql)

    if len(rows) > 0:
        conn = connect_and_create_index('transfers')

        # cycle through file UUIDs and delete files from transfer backlog
        for row in rows:
            document_id = document_id_from_field_query(conn, 'transfers', ['transferfile'],  'fileuuid', row[0])
            if document_id != None:
                conn.delete('transfers', 'transferfile', document_id)

def delete_aip(uuid):
    return delete_matching_documents('aips', 'aip', 'uuid', uuid)

def delete_matching_documents(index, type, field, value, **kwargs):
    # open connection if one hasn't been provided
    conn = kwargs.get('conn', False)
    if not conn:
        conn = connect_and_create_index(index)

    # a max_documents of 0 means unlimited
    max_documents = kwargs.get('max_documents', 0)

    # cycle through fields to find matches
    documents = conn.search_raw(
        indices=[index],
        doc_types=[type],
        query=pyes.FieldQuery(pyes.FieldParameter(field, value))
    )

    count = 0
    if len(documents['hits']['hits']) > 0:
        for hit in documents['hits']['hits']:
            document_id = hit['_id']
            conn.delete(index, type, document_id)
            count = count + 1
            if count == max_documents:
                return count

    return count

def connect_and_delete_aip_files(uuid):
    deleted = 0
    conn = pyes.ES(getElasticsearchServerHostAndPort())
    documents = conn.search_raw(query=pyes.FieldQuery(pyes.FieldParameter('AIPUUID', uuid)))
    if len(documents['hits']['hits']) > 0:
        for hit in documents['hits']['hits']:
            document_id = hit['_id']
            conn.delete('aips', 'aipfile', document_id)
            deleted = deleted + 1
        print str(deleted) + ' index documents removed.'
    else:
        print 'No AIP files found.'<|MERGE_RESOLUTION|>--- conflicted
+++ resolved
@@ -465,12 +465,8 @@
             if fileExtension != '':
                 indexData['fileExtension']  = fileExtension[1:].lower()
 
-<<<<<<< HEAD
-            conn.index(indexData, index, type, bulk=True)
-=======
             wait_for_cluster_yellow_status(conn)
             try_to_index(conn, indexData, index, type)
->>>>>>> 2f66c7bf
 
             filesIndexed = filesIndexed + 1
 
